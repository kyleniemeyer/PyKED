# Common reference for authors' information
<<<<<<< HEAD
author:
  schema: &author
    ORCID:  # TODO: Write ORCID validator
=======
author: &author
  type: dict
  isvalid_orcid: true
  schema:
    ORCID:
>>>>>>> 705db020
      type: string
    name:
      required: true
      type: string
# Common reference for composition schema
composition: &composition
  type: list
  required: true
  schema:
    type: dict
    schema:
      species:
        required: true
        type: string
      mole-fraction:
        required: true
        type: float
        min: 0.0
        max: 1.0
      InChI:
        required: true
        type: string
# Common reference for value-unit schema
value-unit-required: &value-unit-required
  type: dict
  isvalid_quantity: true
  required: true
  schema:
    value:
      required: true
      type: float
    units:
      required: true
      type: string
value-unit-optional: &value-unit-optional
  type: dict
  isvalid_quantity: true
  schema:
    value:
      required: true
      type: float
    units:
      required: true
      type: string
# Common reference for ignition-type
ignition-type: &ignition-type
  type: dict
  schema:
    target:
      required: true
      type: string
      allowed:
        - temperature
        - pressure
        - OH
        - OH*
        - CH
        - CH*
    type:
      allowed:
        - d/dt max
        - max
        - min
      required: true
      type: string

# Start the ChemKED schema
common-properties:
  type: dict
  schema:
    pressure: *value-unit-required
    ignition-type: *ignition-type
    composition: *composition
    pressure-rise: *value-unit-optional
apparatus:
  required: true
  type: dict
  schema:
    kind:
      allowed:
        - shock tube
        - rapid compression machine
      required: true
      type: string
    institution:
      type: string
    facility:
      type: string
datapoints:
  required: true
  type: list
  schema:
    type: dict
    schema:
      pressure-rise: *value-unit-optional
      compression-time: *value-unit-optional
      pressure: *value-unit-required
      ignition-type: *ignition-type
      ignition-delay: *value-unit-required
      temperature: *value-unit-required
      composition: *composition
      equivalence-ratio:
          type: float
          min: 0.0
      volume-history:
        type: dict
        schema:
          volume:
            required: true
            type: dict
            isvalid_unit: true
            schema:
              units:
                required: true
                type: string
              column:
                required: true
                type: integer
                allowed: [0, 1]
          time:
            required: true
            type: dict
            isvalid_unit: true
            schema:
              units:
                required: true
                type: string
              column:
                required: true
                type: integer
                allowed: [0, 1]
          values:
            required: true
            type: list
            schema:
              type: list
              items:
                - type: float
                - type: float
reference:
  required: true
  type: dict
  isvalid_reference: true
  schema:
    volume:
      min: 0
      required: true
      type: integer
    journal:
      required: true
      type: string
    doi:
      type: string
    authors:
      type: list
      required: true
      schema: *author
    detail:
      type: string
    year:
      min: 1600
      required: true
      type: integer
    pages:
      required: true
      type: string
chemked-version:  # TODO: Implement proper version comparison
  allowed: 0.0.1
  required: true
  type: string
experiment-type:
  allowed:
    - ignition delay
  required: true
  type: string
file-author: *author
file-version:
  required: true
  type: string<|MERGE_RESOLUTION|>--- conflicted
+++ resolved
@@ -1,15 +1,9 @@
 # Common reference for authors' information
-<<<<<<< HEAD
-author:
-  schema: &author
-    ORCID:  # TODO: Write ORCID validator
-=======
 author: &author
   type: dict
   isvalid_orcid: true
   schema:
     ORCID:
->>>>>>> 705db020
       type: string
     name:
       required: true
