"""Validation class for ChemKED schema.
"""

# Python 2 compatibility
from __future__ import print_function
from __future__ import division

import sys
from warnings import warn
import re

import pkg_resources
import yaml

import numpy as np
import pint
from requests.exceptions import HTTPError, ConnectionError
from cerberus import Validator
import habanero
from orcid import SearchAPI

# Local imports
from .utils import units, Q_

if sys.version_info > (3,):
    long = int
    from functools import reduce

orcid_api = SearchAPI(sandbox=False)

# Load the ChemKED schema definition file
schema_file = pkg_resources.resource_filename(__name__, 'chemked_schema.yaml')
with open(schema_file, 'r') as f:
    schema = yaml.safe_load(f)

# These top-level keys in the schema serve as references for lower-level keys.
# They are removed to prevent conflicts due to required variables, etc.
for key in ['author', 'value-unit-required', 'value-unit-optional',
            'composition', 'ignition-type', 'value-with-uncertainty',
            'value-without-uncertainty',
            ]:
    del schema[key]

# SI units for available value-type properties
property_units = {'temperature': 'kelvin',
                  'pressure': 'pascal',
                  'ignition-delay': 'second',
                  'pressure-rise': '1.0 / second',
                  'compression-time': 'second',
                  'volume': 'meter**3',
                  'time': 'second',
                  }


def compare_name(given_name, family_name, question_name):
    """Compares a name in question to a specified name separated into given and family.

    The name in question ``question_name`` can be of varying format, including
    "Kyle E. Niemeyer", "Kyle Niemeyer", "K. E. Niemeyer", "KE Niemeyer", and
    "K Niemeyer". Other possibilities include names with hyphens such as
    "Chih-Jen Sung", "C. J. Sung", "C-J Sung".

    Examples:
        >>> compare_name('Kyle', 'Niemeyer', 'Kyle E Niemeyer')
        True
        >>> compare_name('Chih-Jen', 'Sung', 'C-J Sung')
        True

    Args:
        given_name (`str`): Given (or first) name to be checked against.
        family_name (`str`): Family (or last) name to be checked against.
        question_name (`str`): The whole name in question.

    Returns:
        `bool`: The return value. True for successful comparison, False otherwise.
    """
    # lowercase everything
    given_name = given_name.lower()
    family_name = family_name.lower()
    question_name = question_name.lower()

    # rearrange names given as "last, first middle"
    if ',' in question_name:
        name_split = question_name.split(',')
        name_split.reverse()
        question_name = ' '.join(name_split).strip()

    # split name in question by , <space> - .
    name_split = list(filter(None, re.split("[, \-.]+", question_name)))
    first_name = [name_split[0]]
    if len(name_split) == 3:
        first_name += [name_split[1]]

    given_name = list(filter(None, re.split("[, \-.]+", given_name)))

    if len(first_name) == 2 and len(given_name) == 2:
        # both have first and middle name/initial
        first_name[1] = first_name[1][0]
        given_name[1] = given_name[1][0]
    elif len(given_name) == 2 and len(first_name) == 1:
        del given_name[1]
    elif len(first_name) == 2 and len(given_name) == 1:
        del first_name[1]

    # first initial
    if len(first_name[0]) == 1 or len(given_name[0]) == 1:
        given_name[0] = given_name[0][0]
        first_name[0] = first_name[0][0]

    # first and middle initials combined
    if len(first_name[0]) == 2 or len(given_name[0]) == 2:
        given_name[0] = given_name[0][0]
        first_name[0] = name_split[0][0]

    return given_name == first_name and family_name == name_split[-1]


class OurValidator(Validator):
    """Custom validator with rules for Quantities and references.
    """
    def _validate_isvalid_unit(self, isvalid_unit, field, value):
        """Checks for appropriate units using Pint unit registry.

        Args:
            isvalid_unit (`bool`): flag from schema indicating units to be checked.
            field (`str`): property associated with units in question.
            value (`dict`): dictionary of values from file associated with this property.
        """
        quantity = 1.0 * units(value['units'])
        try:
            quantity.to(property_units[field])
        except pint.DimensionalityError:
            self._error(field, 'incompatible units; should be consistent '
                        'with ' + property_units[field]
                        )

    def _validate_isvalid_quantity(self, isvalid_quantity, field, value):
        """Checks for valid given value and appropriate units.

        Args:
<<<<<<< HEAD
            isvalid_quantity (`bool`): flag from schema indicating quantity to be checked.
            field (`str`): property associated with quantity in question.
            value (`str`): string of the value of the quantity
=======
            isvalid_quantity (bool): flag from schema indicating quantity to be checked.
            field (str): property associated with quantity in question.
            value (list): list with the string of the value of the quantity
>>>>>>> 27e21e48
        """
        quantity = Q_(value[0])
        low_lim = 0.0 * units(property_units[field])

        try:
            if quantity <= low_lim:
                self._error(
                    field, 'value must be greater than 0.0 {}'.format(property_units[field]),
                )
        except pint.DimensionalityError:
            self._error(field, 'incompatible units; should be consistent '
                        'with ' + property_units[field]
                        )

    def _validate_isvalid_uncertainty(self, isvalid_uncertainty, field, value):
        """Checks for valid given value and appropriate units with uncertainty.

        Args:
            isvalid_uncertainty (bool): flag from schema indicating uncertainty to be checked
            field (str): property associated with the quantity in question.
            value (list): list with the string of the value of the quantity and a dictionary of
                the uncertainty
        """
        self._validate_isvalid_quantity(True, field, value)

        # This len check is necessary for reasons that aren't quite clear to me
        # Cerberus calls this validation method even when lists have only one element
        # and should therefore be validated only by isvalid_quantity
        if len(value) > 1 and value[1]['uncertainty-type'] != 'relative':
            if value[1].get('uncertainty') is not None:
                self._validate_isvalid_quantity(True, field, [value[1]['uncertainty']])

            if value[1].get('upper-uncertainty') is not None:
                self._validate_isvalid_quantity(True, field, [value[1]['upper-uncertainty']])

            if value[1].get('lower-uncertainty') is not None:
                self._validate_isvalid_quantity(True, field, [value[1]['lower-uncertainty']])

    def _validate_isvalid_reference(self, isvalid_reference, field, value):
        """Checks valid reference metadata using DOI (if present).

        Todo:
            * remove UnboundLocalError from exception handling

        Args:
            isvalid_reference (`bool`): flag from schema indicating reference to be checked.
            field (`str`): 'reference'
            value (`dict`): dictionary of reference metadata.
        """
        if isvalid_reference and 'doi' in value:
            try:
                ref = habanero.Crossref().works(ids=value['doi'])['message']
            except (HTTPError, habanero.RequestError):
                self._error(field, 'DOI not found')
                return
            # TODO: remove UnboundLocalError after habanero fixed
            except (ConnectionError, UnboundLocalError):
                warn('network not available, DOI not validated.')
                return

            # check journal name
            if ('journal' in value) and (value['journal'] not in ref['container-title']):
                self._error(field, 'journal does not match: ' +
                            ', '.join(ref['container-title'])
                            )
            # check year
            pub_year = (ref.get('published-print')
                        if 'published-print' in ref
                        else ref.get('published-online')
                        )['date-parts'][0][0]

            if ('year' in value) and (value['year'] != pub_year):
                self._error(field, 'year should be ' + str(pub_year))

            # check volume number
            if (('volume' in value) and ('volume' in ref) and
                    (value['volume'] != int(ref['volume']))):
                self._error(field, 'volume number should be ' + ref['volume'])

            # check pages
            if ('pages' in value) and ('page' in ref) and value['pages'] != ref['page']:
                self._error(field, 'pages should be ' + ref['page'])

            # check that all authors present
            authors = value['authors'][:]
            author_names = [a['name'] for a in authors]
            for author in ref['author']:
                # find using family name
                author_match = next(
                    (a for a in authors if
                     compare_name(author['given'], author['family'], a['name'])
                     ),
                    None
                    )
                # error if missing author in given reference information
                if author_match is None:
                    self._error(field, 'Missing author: ' +
                                ' '.join([author['given'], author['family']])
                                )
                else:
                    author_names.remove(author_match['name'])

                    # validate ORCID if given
                    orcid = author.get('ORCID')
                    if orcid:
                        # Crossref may give ORCID as http://orcid.org/####-####-####-####
                        # so need to strip the leading URL
                        orcid = orcid[orcid.rfind('/') + 1:]

                        if 'ORCID' in author_match:
                            if author_match['ORCID'] != orcid:
                                self._error(
                                    field, author_match['name'] + ' ORCID does ' +
                                    'not match that in reference. Reference: ' +
                                    orcid + '. Given: ' + author_match['ORCID']
                                    )
                        else:
                            # ORCID not given, suggest adding it
                            warn('ORCID ' + orcid + ' missing for ' + author_match['name'])

            # check for extra names given
            if len(author_names) > 0:
                self._error(field, 'Extra author(s) given: ' +
                            ', '.join(author_names)
                            )

    def _validate_isvalid_orcid(self, isvalid_orcid, field, value):
        """Checks for valid ORCID if given.

        Args:
            isvalid_orcid (`bool`): flag from schema indicating ORCID to be checked.
            field (`str`): 'author'
            value (`dict`): dictionary of author metadata.
        """
        if isvalid_orcid and 'ORCID' in value:
            try:
                res = orcid_api.search_public('orcid:' + value['ORCID'])
            except ConnectionError:
                warn('network not available, ORCID not validated.')
                return

            # Return error if no results are found for the given ORCID
            if res['orcid-search-results']['num-found'] == 0:
                self._error(field, 'ORCID incorrect or invalid for ' +
                            value['name']
                            )
                return

            maplist = ['orcid-search-results', 'orcid-search-result', 0,
                       'orcid-profile', 'orcid-bio', 'personal-details',
                       'family-name', 'value'
                       ]
            family_name = reduce(lambda d, k: d[k], maplist, res)
            maplist[-2] = 'given-names'
            given_name = reduce(lambda d, k: d[k], maplist, res)

            if not compare_name(given_name, family_name, value['name']):
                self._error(field, 'Name and ORCID do not match. Name supplied: ' +
                            value['name'] + '. Name associated with ORCID: ' +
                            ' '.join([given_name, family_name])
                            )

    def _validate_isvalid_composition(self, isvalid_composition, field, value):
        """Checks for valid specification of composition.

        Args:
            isvalid_composition (bool): flag from schema indicating
                composition to be checked.
            field (str): 'composition'
            value (dict): dictionary of composition

        The rule's arguments are validated against this schema:
            {'isvalid_composition': {'type': 'bool'}, 'field': {'type': 'str'},
             'value': {'type': 'dict'}}
        """
        if isvalid_composition:
            sum_amount = 0.0
            for sp in value['species']:

                # protect against user error of not using list
                if isinstance(sp['amount'], list):
                    amount = sp['amount'][0]
                else:
                    amount = sp['amount']
                sum_amount += amount

                # Check that amount within bounds, based on kind specified
                if ((value['kind'] in ['mass fraction', 'mole fraction'] and
                    (amount < 0.0 or amount > 1.0)) or
                    (value['kind'] == 'mole percent' and (amount < 0.0 or amount > 100.0))
                    ):
                    self._error(field, 'Species ' + sp['species-name'] + ' ' +
                               value['kind'] + ' is out of bounds.'
                               )

            # Make sure mole/mass fraction sum to 1
            if (value['kind'] in ['mass fraction', 'mole fraction'] and
                not np.allclose(1.0, sum_amount)
                ):
                self._error(field, 'Species ' + value['kind'] + 's do not sum to 1.0: '
                            '{:f}'.format(sum_amount)
                            )
            if value['kind'] == 'mole percent' and not np.allclose(100.0, sum_amount):
                self._error(field, 'Species ' + value['kind'] + 's do not sum to 100.0: '
                            '{:f}'.format(sum_amount)
                            )

            # TODO: validate InChI, SMILES, or elemental-composition/atomic-composition<|MERGE_RESOLUTION|>--- conflicted
+++ resolved
@@ -138,15 +138,9 @@
         """Checks for valid given value and appropriate units.
 
         Args:
-<<<<<<< HEAD
             isvalid_quantity (`bool`): flag from schema indicating quantity to be checked.
             field (`str`): property associated with quantity in question.
             value (`str`): string of the value of the quantity
-=======
-            isvalid_quantity (bool): flag from schema indicating quantity to be checked.
-            field (str): property associated with quantity in question.
-            value (list): list with the string of the value of the quantity
->>>>>>> 27e21e48
         """
         quantity = Q_(value[0])
         low_lim = 0.0 * units(property_units[field])
